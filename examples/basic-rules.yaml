rules:
  # New flexible action-based rules
  - priority: 5
    pattern: "Do you want to proceed\\?.*❯ 1\\. Yes"
    action: "send_keys"
    keys: ["1", "\r"]
  - priority: 10
    pattern: "issue\\s+(\\d+)"
<<<<<<< HEAD
    action: "workflow"
    workflow: "github_issue_resolution"
    args: ["${1}"]
  - priority: 15
    pattern: "Continue\\?.*❯\\s*(\\d+)\\."
    action: "send_keys"
    keys: ["${1}", "\r"]
  - priority: 20
    pattern: "resume"
    action: "send_keys"
    keys: ["/resume", "\r"]
  
  # Legacy format for backward compatibility during transition
  - priority: 100
    pattern: "legacy_cancel"
    command: "cancel"
    args: []
  - priority: 110
    pattern: "legacy_resume"
=======
    command: "entry"
    args: []
  - priority: 30
    pattern: "resume"
>>>>>>> 2cd5add4
    command: "resume"
    args: []<|MERGE_RESOLUTION|>--- conflicted
+++ resolved
@@ -6,7 +6,6 @@
     keys: ["1", "\r"]
   - priority: 10
     pattern: "issue\\s+(\\d+)"
-<<<<<<< HEAD
     action: "workflow"
     workflow: "github_issue_resolution"
     args: ["${1}"]
@@ -19,18 +18,8 @@
     action: "send_keys"
     keys: ["/resume", "\r"]
   
-  # Legacy format for backward compatibility during transition
-  - priority: 100
-    pattern: "legacy_cancel"
-    command: "cancel"
-    args: []
+  # Legacy format for backward compatibility during transition  
   - priority: 110
     pattern: "legacy_resume"
-=======
-    command: "entry"
-    args: []
-  - priority: 30
-    pattern: "resume"
->>>>>>> 2cd5add4
     command: "resume"
     args: []